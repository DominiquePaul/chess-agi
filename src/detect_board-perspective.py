## Extracting Chess Squares with Perspective Transformation ( image --> fen format)
<<<<<<< HEAD
=======

>>>>>>> e319838f
from pathlib import Path
import cv2
import numpy as np
import matplotlib.pyplot as plt
<<<<<<< HEAD
import matplotlib.patches as patches
=======
from ultralytics import YOLO
>>>>>>> e319838f
import math
import os
import chess
import chess.svg

from src.chess_piece_detection.model import ChessModel
from src.utils import is_notebook

# Configure matplotlib for inline plotting in Jupyter notebooks
if is_notebook():
    print("Notebook environment detected - configuring matplotlib for inline plotting")
    try:
        # Try to get the IPython instance and set matplotlib inline
        from IPython.core.getipython import get_ipython
        ipython = get_ipython()
        if ipython is not None:
            ipython.run_line_magic('matplotlib', 'inline')
            print("✓ Matplotlib inline mode enabled")
    except Exception as e:
        print(f"Note: Could not enable matplotlib inline mode: {e}")
        # Fallback to setting matplotlib backend directly
        import matplotlib
        matplotlib.use('inline')
        print("✓ Matplotlib inline backend set directly")
else:
    print("Non-notebook environment detected")

# Configuration constants
show_images = False  # Disable intermediate visualizations
class_dict = {
    0: "black-bishop",
    1: "black-king",
    2: "black-knight",
    3: "black-pawn",
    4: "black-queen",
    5: "black-rook",
    6: "white-bishop",
    7: "white-king",
    8: "white-knight",
    9: "white-pawn",
    10: "white-queen",
    11: "white-rook",
}

# Path of Image that you want to convert
image_path = Path(os.environ["DATA_FOLDER_PATH"]) / "eval_images/chess_4.jpeg"


<<<<<<< HEAD
=======
# Path of Image that you want to convert
image_path = Path(os.environ["DATA_FOLDER_PATH"]) / "eval_images/chess_3.jpeg"
>>>>>>> e319838f

# Check if the image exists
if not os.path.exists(image_path):
    print(f"Warning: Image file {image_path} does not exist.")
    print(
        "Please add a test image to the data/test_images directory or update the image_path variable."
    )
    # Use a placeholder path for demonstration
    print("Using a placeholder for now to avoid errors...")
    # You can either exit or continue with just the code structure
    # exit(1)


def detect_edges(path: str, hough_threshold: int = 200, min_line_length: int = 200, max_line_gap: int = 800, dilation_kernel_size: int=1):
    image = cv2.imread(path)
    gray_image = cv2.cvtColor(image, cv2.COLOR_BGR2GRAY)
    # rgb_image=cv2.cvtColor(image,cv2.COLOR_BGR2RGB)
    ## Processing Image  -->  OTSU Threshold , Canny edge detection , dilate , HoughLinesP

    # OTSU threshold
    ret, otsu_binary = cv2.threshold(
        gray_image, 0, 255, cv2.THRESH_BINARY + cv2.THRESH_OTSU
    )

    # Canny edge detection
    canny_image = cv2.Canny(otsu_binary, 1, 255)

    # Dilation
<<<<<<< HEAD
    kernel = np.ones((dilation_kernel_size, dilation_kernel_size), np.uint8)
    dilation_image = cv2.dilate(canny_image, kernel, iterations=1)

    if show_images:
        plt.figure(figsize=(10, 8))
        plt.imshow(dilation_image, cmap='gray')
        plt.title('Dilation Image')
        plt.axis('off')
        plt.show()

    # Hough Lines
    lines = cv2.HoughLinesP(
        dilation_image, 1, np.pi / 180, threshold=hough_threshold, minLineLength=min_line_length, maxLineGap=max_line_gap
    )
    print(len(lines) if lines is not None else 0)
=======
    kernel = np.ones((2, 2), np.uint8)
    dilation_image = cv2.dilate(canny_image, kernel, iterations=1)

    if show_images:
        plt.imshow(dilation_image)

    # Hough Lines
    lines = cv2.HoughLinesP(
        dilation_image, 1, np.pi / 180, threshold=100, minLineLength=100, maxLineGap=400
    )
    print(len(lines))
>>>>>>> e319838f
    # Create an image that contains only black pixels
    black_image = np.zeros_like(dilation_image)

    # Draw only lines that are output of HoughLinesP function to the "black_image"
    if lines is not None and len(lines) > 0:
        for line in lines:
            x1, y1, x2, y2 = line[0]
            # draw only lines to the "black_image"
            cv2.line(black_image, (x1, y1), (x2, y2), (255, 255, 255), 2)

    # Dilation
    kernel = np.ones((3, 3), np.uint8)
    black_image = cv2.dilate(black_image, kernel, iterations=1)

    return image, canny_image, black_image, lines


"""
 Find Contours , sort contours points(4 point), and display valid squares on new fully black image
 By saying "valid squares" , I mean geometrically. With some threshold value , 4 length of a square must be close to each other 
  4 point --> bottomright , topright , topleft , bottomleft
"""


<<<<<<< HEAD
def detect_squares(image, black_image, min_area_threshold: float = 0.001, max_area_threshold: float = 0.03125):
=======
def detect_squares(image, black_image):
>>>>>>> e319838f
    # find contours
    board_contours, hierarchy = cv2.findContours(
        black_image, cv2.RETR_TREE, cv2.CHAIN_APPROX_SIMPLE
    )

    # blank image for displaying all contours
    all_contours_image = np.zeros_like(black_image)

    # Copy blank image for displaying all squares
    squares_image = np.copy(image)

    # blank image for displaying valid contours (squares)
    valid_squares_image = np.zeros_like(black_image)

    size_img = image.shape[0] * image.shape[1]

    # loop through contours and filter them by deciding if they are potential squares
    for contour in board_contours:
<<<<<<< HEAD
        if min_area_threshold * size_img < cv2.contourArea(contour) < max_area_threshold * size_img:
=======
        if 0.001 * size_img < cv2.contourArea(contour) < size_img / 32:
>>>>>>> e319838f
            # Approximate the contour to a simpler shape
            epsilon = 0.02 * cv2.arcLength(contour, True)
            approx = cv2.approxPolyDP(contour, epsilon, True)

            # if polygon has 4 vertices
            if len(approx) == 4:
                # 4 points of polygon
                pts = [pt[0].tolist() for pt in approx]

                # create same pattern for points , bottomright(1) , topright(2) , topleft(3) , bottomleft(4)
                index_sorted = sorted(pts, key=lambda x: x[0], reverse=True)

                #  Y values
                if index_sorted[0][1] < index_sorted[1][1]:
                    cur = index_sorted[0]
                    index_sorted[0] = index_sorted[1]
                    index_sorted[1] = cur

                if index_sorted[2][1] > index_sorted[3][1]:
                    cur = index_sorted[2]
                    index_sorted[2] = index_sorted[3]
                    index_sorted[3] = cur

                # bottomright(1) , topright(2) , topleft(3) , bottomleft(4)
                pt1 = index_sorted[0]
                pt2 = index_sorted[1]
                pt3 = index_sorted[2]
                pt4 = index_sorted[3]

                # find rectangle that fits 4 point
                x, y, w, h = cv2.boundingRect(contour)
                # find center of rectangle
                center_x = (x + (x + w)) / 2
                center_y = (y + (y + h)) / 2

                # calculate length of 4 side of rectangle
                l1 = math.sqrt((pt1[0] - pt2[0]) ** 2 + (pt1[1] - pt2[1]) ** 2)
                l2 = math.sqrt((pt2[0] - pt3[0]) ** 2 + (pt2[1] - pt3[1]) ** 2)
                l3 = math.sqrt((pt3[0] - pt4[0]) ** 2 + (pt3[1] - pt4[1]) ** 2)
                l4 = math.sqrt((pt1[0] - pt4[0]) ** 2 + (pt1[1] - pt4[1]) ** 2)

                # Create a list of lengths
                lengths = [l1, l2, l3, l4]

                # Get the maximum and minimum lengths
                max_length = max(lengths)
                min_length = min(lengths)

                # Check if this length values are suitable for a square , this threshold value plays crucial role for squares ,
                if (
                    (max_length - min_length) <= 35
                ):  # 20 for smaller boards  , 50 for bigger , 35 works most of the time
                    valid_square = True
                else:
                    valid_square = False

                if valid_square:
                    # Draw the lines between the points
                    cv2.line(squares_image, pt1, pt2, (255, 255, 0), 7)
                    cv2.line(squares_image, pt2, pt3, (255, 255, 0), 7)
                    cv2.line(squares_image, pt3, pt4, (255, 255, 0), 7)
                    cv2.line(squares_image, pt1, pt4, (255, 255, 0), 7)

                    # Draw only valid squares to "valid_squares_image"
                    cv2.line(valid_squares_image, pt1, pt2, (255, 255, 0), 7)
                    cv2.line(valid_squares_image, pt2, pt3, (255, 255, 0), 7)
                    cv2.line(valid_squares_image, pt3, pt4, (255, 255, 0), 7)
                    cv2.line(valid_squares_image, pt1, pt4, (255, 255, 0), 7)

                # Draw only valid squares to "valid_squares_image"
                cv2.line(all_contours_image, pt1, pt2, (255, 255, 0), 7)
                cv2.line(all_contours_image, pt2, pt3, (255, 255, 0), 7)
                cv2.line(all_contours_image, pt3, pt4, (255, 255, 0), 7)
                cv2.line(all_contours_image, pt1, pt4, (255, 255, 0), 7)

    #### Dilation to the image that contains only valid squares (gemoetrically valid)
    # Apply dilation to the valid_squares_image
    kernel = np.ones((1, 1), np.uint8)
    dilated_valid_squares_image = cv2.dilate(valid_squares_image, kernel, iterations=1)

    #### Find biggest contour of image

    # Find contours of dilated_valid_squares_image
    contours, _ = cv2.findContours(
        dilated_valid_squares_image, cv2.RETR_EXTERNAL, cv2.CHAIN_APPROX_SIMPLE
    )

    # take biggest contour
    largest_contour = max(contours, key=cv2.contourArea)

    return largest_contour, all_contours_image, dilated_valid_squares_image


def find_extreme_points(largest_contour):
    #### Find 4 extreme point of chess board
    # Initialize variables to store extreme points
    top_left = None
    top_right = None
    bottom_left = None
    bottom_right = None

    # Loop through the contour to find extreme points
    for point in largest_contour[:, 0]:
        x, y = point

        if top_left is None or (x + y < top_left[0] + top_left[1]):
            top_left = (x, y)

        if top_right is None or (x - y > top_right[0] - top_right[1]):
            top_right = (x, y)

        if bottom_left is None or (x - y < bottom_left[0] - bottom_left[1]):
            bottom_left = (x, y)

        if bottom_right is None or (x + y > bottom_right[0] + bottom_right[1]):
            bottom_right = (x, y)
    return top_left, top_right, bottom_left, bottom_right


def apply_perspective_transformation(
    image, top_left, top_right, bottom_left, bottom_right
):
    # read image and convert it to different color spaces
    rgb_image = cv2.cvtColor(image, cv2.COLOR_BGR2RGB)

    # Define the four source points (replace with actual coordinates)
    extreme_points_list = np.array([top_left, top_right, bottom_left, bottom_right], dtype=np.float32)

    threshold = 0  # Extra space on all sides

    width, height = 1200, 1200

    # Define the destination points (shifted by 'threshold' on all sides)
<<<<<<< HEAD
    dst_pts = np.array(
=======
    dst_pts = np.float32(
>>>>>>> e319838f
        [
            [threshold, threshold],
            [width + threshold, threshold],
            [threshold, height + threshold],
            [width + threshold, height + threshold],
<<<<<<< HEAD
        ], dtype=np.float32
=======
        ]
>>>>>>> e319838f
    )

    # Compute the perspective transform matrix
    M = cv2.getPerspectiveTransform(extreme_points_list, dst_pts)

    # Apply the transformation with extra width and height
    warped_image = cv2.warpPerspective(
        rgb_image, M, (width + 2 * threshold, height + 2 * threshold)
    )

    return M, warped_image


def draw_squares(warped_image):
    #### Divide board to 64 square
    # Assuming area_warped is already defined
    # Define number of squares (8x8 for chessboard)
    warped_image_copy = warped_image.copy()
    rows, cols = 8, 8

    # Calculate the width and height of each square
    width, height = 1200, 1200
    square_width = width // cols
    square_height = height // rows

    # Draw the squares on the warped image
    for i in range(rows):
        for j in range(cols):
            # Calculate top-left and bottom-right corners of each square
            top_left = (j * square_width, i * square_height)
            bottom_right = ((j + 1) * square_width, (i + 1) * square_height)

            # Draw a rectangle for each square
            cv2.rectangle(
                warped_image_copy, top_left, bottom_right, (0, 255, 0), 4
            )  # Green color, thickness 2
    return warped_image_copy


def get_unwarped_grid_coordinates(squares_data_original, rows=8, cols=8):
    """
    Returns the coordinates for drawing the grid on the unwarped image.
    """
    # Get the actual board corners from the correct squares
    bottom_left_square = squares_data_original[0]  # First square (bottom left)
    bottom_right_square = squares_data_original[7]  # Last square of first row
    top_left_square = squares_data_original[56]  # First square of last row
    top_right_square = squares_data_original[63]  # Last square (top right)

    # Store the four extreme points of the board
<<<<<<< HEAD
    extreme_points_list = np.array(
=======
    extreme_points_list = np.float32(
>>>>>>> e319838f
        [
            top_left_square[3],  # Top left of top-left square
            top_right_square[2],  # Top right of top-right square
            bottom_left_square[4],  # Bottom left of bottom-left square
            bottom_right_square[1],  # Bottom right of bottom-right square
<<<<<<< HEAD
        ], dtype=np.float32
=======
        ]
>>>>>>> e319838f
    )

    return extreme_points_list, squares_data_original


def draw_unwarped_grid(
    image, extreme_points_list, squares_data_original, rows=8, cols=8
):
    """
    Draws the grid and corner markers on the unwarped image.
    """
    rgb_image = cv2.cvtColor(image, cv2.COLOR_BGR2RGB)

    # Draw the grid lines on the original image
    for idx, square in enumerate(squares_data_original):
        # Calculate row and column from index
        i = idx // cols  # Row number
        j = idx % cols  # Column number

        # Convert coordinates to integers for drawing
        x_center, y_center = tuple(map(int, square[0]))
        bottom_right = tuple(map(int, square[1]))
        top_right = tuple(map(int, square[2]))
        top_left = tuple(map(int, square[3]))
        bottom_left = tuple(map(int, square[4]))

        # Draw the grid lines
        # Only draw top and left lines for each square to avoid duplicate lines
        cv2.line(rgb_image, top_left, top_right, (0, 255, 0), 6)  # Top line
        cv2.line(rgb_image, top_left, bottom_left, (0, 255, 0), 6)  # Left line

        # Draw right and bottom lines only for the last column and first row respectively
        if j == cols - 1:
            cv2.line(rgb_image, top_right, bottom_right, (0, 255, 0), 8)  # Right line
        if i == 0:
            cv2.line(
                rgb_image, bottom_left, bottom_right, (0, 255, 0), 8
            )  # Bottom line

    # Draw white circles at the extreme points to mark the corners
    for point in extreme_points_list:
        x, y = int(point[0]), int(point[1])
        cv2.circle(rgb_image, (x, y), 25, (255, 255, 255), -1)
<<<<<<< HEAD

    return rgb_image


=======

    return rgb_image


image, canny_image, black_image, lines = detect_edges(image_path)
largest_contour, all_contours_image, dilated_valid_squares_image = detect_squares(
    image, black_image
)
top_left, top_right, bottom_left, bottom_right = find_extreme_points(largest_contour)
M, warped_image = apply_perspective_transformation(
    image, top_left, top_right, bottom_left, bottom_right
)
warped_image_with_squares = draw_squares(warped_image)

# Calculate inverse perspective transformation matrix to map warped coordinates back to original image
M_inv = cv2.invert(M)[1]  # Get the inverse of the perspective matrix

# Define chessboard dimensions
rows, cols = 8, 8  # Standard 8x8 chessboard
width, height = 1200, 1200  # Target dimensions for warped image

# Calculate dimensions of each square in the warped image
square_width = width // cols
square_height = height // rows

# Initialize list to store coordinates of each square in the warped image
# Coordinates stored in order: [center, bottom_right, top_right, top_left, bottom_left]
squares_data_warped = []

# Generate coordinates for each square in the warped image
# Iterate from bottom to top (chess notation order) and left to right
for i in range(rows - 1, -1, -1):  # Start from bottom row and move up
    for j in range(cols):  # Left to right order
        # Calculate the four corners of the current square
        top_left = (j * square_width, i * square_height)
        top_right = ((j + 1) * square_width, i * square_height)
        bottom_left = (j * square_width, (i + 1) * square_height)
        bottom_right = ((j + 1) * square_width, (i + 1) * square_height)

        # Calculate the center point of the square
        x_center = (top_left[0] + bottom_right[0]) // 2
        y_center = (top_left[1] + bottom_right[1]) // 2

        # Store all points in the required order
        squares_data_warped.append(
            [
                (x_center, y_center),  # Center point
                bottom_right,  # Bottom right corner
                top_right,  # Top right corner
                top_left,  # Top left corner
                bottom_left,  # Bottom left corner
            ]
        )

# Convert list to numpy array and reshape for perspective transformation
# Shape: (num_squares, 1, 2) for each point
squares_data_warped_np = np.array(squares_data_warped, dtype=np.float32).reshape(
    -1, 1, 2
)

# Transform all points from warped image back to original image coordinates
squares_data_original_np = cv2.perspectiveTransform(squares_data_warped_np, M_inv)

# Reshape back to list format: (num_squares, 5 points, x/y coordinates)
squares_data_original = squares_data_original_np.reshape(-1, 5, 2)

# Get coordinates and draw grid
extreme_points_list, squares_data_original = get_unwarped_grid_coordinates(
    squares_data_original
)
unwarped_grid_image = draw_unwarped_grid(
    image, extreme_points_list, squares_data_original
)

if show_images:
    # Create a single figure with all subplots
    plt.figure(figsize=(20, 15))

    # First row of subplots
    plt.subplot(431)
    plt.imshow(image)
    plt.title("Original Image")
    plt.axis("off")

    plt.subplot(432)
    plt.imshow(canny_image)
    plt.title("Canny Edge Detection")
    plt.axis("off")

    plt.subplot(433)
    plt.imshow(black_image)
    plt.title("Hough Lines")
    plt.axis("off")

    # Second row of subplots
    plt.subplot(434)
    plt.imshow(all_contours_image)
    plt.title("All Contours")
    plt.axis("off")

    plt.subplot(435)
    plt.imshow(dilated_valid_squares_image)
    plt.title("Dilated Valid Squares")
    plt.axis("off")

    # Create and add biggest contour to the image
    biggest_area_image = np.zeros_like(dilated_valid_squares_image)
    cv2.drawContours(biggest_area_image, [largest_contour], -1, (255, 255, 255), 5)
    plt.subplot(436)
    plt.imshow(biggest_area_image)
    plt.title("Largest Contour")
    plt.axis("off")

    # Create and add extreme points to the image
    extreme_points_image = np.zeros_like(dilated_valid_squares_image, dtype=np.uint8)
    cv2.drawContours(
        extreme_points_image, [largest_contour], -1, (255, 255, 255), thickness=2
    )

    # Mark the extreme points
    if top_left is not None:
        cv2.circle(
            extreme_points_image,
            (int(top_left[0]), int(top_left[1])),
            15,
            (255, 255, 255),
            -1,
        )
    if top_right is not None:
        cv2.circle(
            extreme_points_image,
            (int(top_right[0]), int(top_right[1])),
            15,
            (255, 255, 255),
            -1,
        )
    if bottom_left is not None:
        cv2.circle(
            extreme_points_image,
            (int(bottom_left[0]), int(bottom_left[1])),
            15,
            (255, 255, 255),
            -1,
        )
    if bottom_right is not None:
        cv2.circle(
            extreme_points_image,
            (int(bottom_right[0]), int(bottom_right[1])),
            15,
            (255, 255, 255),
            -1,
        )

    plt.subplot(437)
    plt.imshow(extreme_points_image)
    plt.title("Extreme Points")
    plt.axis("off")

    # Add warped image as 8th subplot
    plt.subplot(438)
    plt.imshow(warped_image)
    plt.title("Warped Image")
    plt.axis("off")

    # Add warped image with squares as 9th subplot
    plt.subplot(439)
    plt.imshow(warped_image_with_squares)
    plt.title("Warped Image with Squares")
    plt.axis("off")

    # Add unwarped grid image as 10th subplot
    plt.subplot(4, 3, 10)
    plt.imshow(unwarped_grid_image)
    plt.title("Unwarped Grid")
    plt.axis("off")

    plt.tight_layout()
    plt.show()

>>>>>>> e319838f
def get_square_coordinates(squares_data_original):
    """
    Convert square coordinates to a dictionary format.

    Args:
        squares_data_original: List of square coordinates in format [center, bottom_right, top_right, top_left, bottom_left]

    Returns:
        dict: Dictionary with cell numbers as keys and coordinate lists as values including center point
    """
    # Create temporary list to store coordinates
    coordinates_list = []

    # Process each square's coordinates
    for coordinate in squares_data_original:
        center, bottom_right, top_right, top_left, bottom_left = coordinate
        coordinates_list.append(
            [
                float(center[0]),
                float(center[1]),  # center x, y
<<<<<<< HEAD
                float(bottom_right[0]),
=======
                float(bottom_right[0]), 
>>>>>>> e319838f
                float(bottom_right[1]),  # x1, y1
                float(top_right[0]),
                float(top_right[1]),  # x2, y2
                float(top_left[0]),
                float(top_left[1]),  # x3, y3
                float(bottom_left[0]),
                float(bottom_left[1]),  # x4, y4
            ]
        )

    # Convert to dictionary format
    coord_dict = {}
    for cell, row in enumerate(coordinates_list, 1):
        coord_dict[cell] = [
            [row[0], row[1]],  # center
            [row[2], row[3]],  # bottom right
            [row[4], row[5]],  # top right
            [row[6], row[7]],  # top left
            [row[8], row[9]],  # bottom left
        ]
<<<<<<< HEAD
=======

    return coord_dict

>>>>>>> e319838f

    return coord_dict

<<<<<<< HEAD

def process_square_coordinates_and_draw(image_path_str, squares_data_original):
    """
    Process square coordinates and draw polygons on the image.
    
    Returns:
        tuple: (image_with_polygons, square_coordinates_data)
    """
    square_coordinates_data = get_square_coordinates(squares_data_original)
    image = cv2.imread(image_path_str)

    # Loop through the square_coordinates_data dictionary and draw polygons
    for cell_id, coords in square_coordinates_data.items():
        # Extract coordinates from the dictionary
        # Format: [bottom_right, top_right, top_left, bottom_left]
        pts = np.array(coords, np.int32)
        pts = pts.reshape((-1, 1, 2))
=======
image = cv2.imread(image_path)

# Loop through the square_coordinates_data dictionary and draw polygons
for cell_id, coords in square_coordinates_data.items():
    # Extract coordinates from the dictionary
    # Format: [bottom_right, top_right, top_left, bottom_left]
    pts = np.array(coords, np.int32)
    pts = pts.reshape((-1, 1, 2))

    # Draw circle at the center of each square
    square_idx = cell_id - 1  # Convert to 0-indexed for squares_data_original
    center_point = (
        int(squares_data_original[square_idx][0][0]),
        int(squares_data_original[square_idx][0][1]),
    )
    cv2.circle(image, center_point, 3, (0, 255, 0), 3)

    # Draw polygon around each square
    cv2.polylines(
        image, [pts], True, (255, 255, 255), thickness=8
    )  # White polygon with thickness 8
>>>>>>> e319838f

        # Draw circle at the center of each square
        square_idx = cell_id - 1  # Convert to 0-indexed for squares_data_original
        center_point = (
            int(squares_data_original[square_idx][0][0]),
            int(squares_data_original[square_idx][0][1]),
        )
        cv2.circle(image, center_point, 3, (0, 255, 0), 3)

        # Draw polygon around each square
        cv2.polylines(
            image, [pts], True, (255, 255, 255), thickness=8
        )  # White polygon with thickness 8

<<<<<<< HEAD
    return image, square_coordinates_data


def detect_chess_pieces(image_path_str, model_path, conf=0.5):
    """
    Load YOLO model and detect chess pieces in the image.
    
    Returns:
        tuple: (chess_pieces_predictions, image_with_detections)
    """
    # YOLOv8 model
    model = ChessModel(Path(model_path))
    # Lower confidence threshold to detect more pieces
    chess_pieces_preds = model.predict(image_path_str, conf=conf)
    
    # Print debugging information
    if chess_pieces_preds.boxes is not None:
        num_detections = len(chess_pieces_preds.boxes.xyxy)
        print(f"Number of detections in boxes: {num_detections}")
        print(f"Boxes shape: {chess_pieces_preds.boxes.xyxy.shape}")
    else:
        num_detections = 0
        print(f"Number of detections: {num_detections} (no boxes found)")
    
    if chess_pieces_preds.boxes is not None and chess_pieces_preds.boxes.conf is not None:
        confidences = chess_pieces_preds.boxes.conf
        # Convert tensor to numpy array properly (handle MPS/CUDA tensors)
        try:
            confidences = confidences.cpu().numpy()
        except AttributeError:
            # Already a numpy array
            if not isinstance(confidences, np.ndarray):
                confidences = np.array(confidences)
        print(f"Detection confidences: {confidences}")
        print(f"Min confidence: {confidences.min():.3f}, Max confidence: {confidences.max():.3f}")
    
    # Create visualization with bounding boxes
    im_array = chess_pieces_preds.plot(line_width=1, font_size=6)  # plot a BGR numpy array of predictions
    
    # Alternative: Create custom visualization if the default one isn't working well
    if num_detections > 1:
        print(f"✓ Model detected {num_detections} chess pieces - visualization should show all bounding boxes")
        # Create a custom visualization with enhanced bounding boxes
        im_array = create_enhanced_detection_visualization(image_path_str, chess_pieces_preds)
    else:
        print(f"⚠ Only {num_detections} detection found - this might indicate an issue")
    
    return chess_pieces_preds, im_array


def create_enhanced_detection_visualization(image_path_str, prediction):
    """
    Create enhanced visualization with clearly visible bounding boxes and labels.
    """
    import cv2
    import numpy as np
    
    # Read the original image
    image = cv2.imread(image_path_str)
    image_rgb = cv2.cvtColor(image, cv2.COLOR_BGR2RGB)
    
    if prediction.boxes is not None and len(prediction.boxes.xyxy) > 0:
        boxes = prediction.boxes.xyxy
        confidences = prediction.boxes.conf if prediction.boxes.conf is not None else None
        classes = prediction.boxes.cls if prediction.boxes.cls is not None else None
        
        # Convert tensors to numpy arrays properly (handle MPS/CUDA tensors)
        try:
            boxes = boxes.cpu().numpy()
        except AttributeError:
            if not isinstance(boxes, np.ndarray):
                boxes = np.array(boxes)
                
        if confidences is not None:
            try:
                confidences = confidences.cpu().numpy()
            except AttributeError:
                if not isinstance(confidences, np.ndarray):
                    confidences = np.array(confidences)
                    
        if classes is not None:
            try:
                classes = classes.cpu().numpy()
            except AttributeError:
                if not isinstance(classes, np.ndarray):
                    classes = np.array(classes)
        
        # Draw each bounding box
        for i, box in enumerate(boxes):
            x1, y1, x2, y2 = map(int, box)
            
            # Choose color based on class
            colors = [(255, 0, 0), (0, 255, 0), (0, 0, 255), (255, 255, 0), 
                     (255, 0, 255), (0, 255, 255), (128, 0, 128), (255, 165, 0),
                     (255, 192, 203), (0, 128, 0), (128, 128, 0), (128, 0, 0)]
            
            class_idx = int(classes[i]) if classes is not None and i < len(classes) else 0
            color = colors[class_idx % len(colors)]
            
            # Draw thicker bounding box
            cv2.rectangle(image_rgb, (x1, y1), (x2, y2), color, 4)
            
            # Add label with confidence
            if confidences is not None and i < len(confidences):
                conf = confidences[i]
                class_name = class_dict.get(class_idx, f"Class_{class_idx}")
                label = f"{class_name}: {conf:.2f}"
                
                # Draw label background
                (text_width, text_height), _ = cv2.getTextSize(label, cv2.FONT_HERSHEY_SIMPLEX, 0.6, 2)
                cv2.rectangle(image_rgb, (x1, y1 - text_height - 10), (x1 + text_width, y1), color, -1)
                cv2.putText(image_rgb, label, (x1, y1 - 5), cv2.FONT_HERSHEY_SIMPLEX, 0.6, (255, 255, 255), 2)
        
        print(f"Enhanced visualization created with {len(boxes)} bounding boxes")
    
    return image_rgb


def map_pieces_to_squares(chess_pieces_preds, coord_dict):
    """
    Map detected chess pieces to chess squares.
    
    Returns:
        list: List of [cell_value, piece_class_id] pairs
    """
    # list for cell number and piece id (class value)
    game_list = []

    # chess_pieces_preds is a single result object, not a list
    if chess_pieces_preds.boxes is not None and chess_pieces_preds.boxes.xyxy is not None:
        for id, box in enumerate(chess_pieces_preds.boxes.xyxy):  # box with xyxy format, (N, 4)
            x1, y1, x2, y2 = box[0], box[1], box[2], box[3]

            # find middle of bounding boxes for x and y
            bb_center_x_coordinate = int((x1 + x2) / 2)
            bb_center_y_coordinate = int((y1 + y2) / 2)

            for cell_value, coordinates in coord_dict.items():
                x_values = [point[0] for point in coordinates]
                y_values = [point[1] for point in coordinates]

                if (min(x_values) <= bb_center_x_coordinate <= max(x_values)) and (
                    min(y_values) <= bb_center_y_coordinate <= max(y_values)
                ):
                    if chess_pieces_preds.boxes.cls is not None:
                        pred_cls_id = int(chess_pieces_preds.boxes.cls[id])

                        print(f" cell :  {cell_value} --> {pred_cls_id} ")
                        # add cell values and piece cell_value(class value
                        game_list.append([cell_value, pred_cls_id])
                        break

    return game_list

=======
# class values , these values are decided before training
names: [
    "black-bishop",
    "black-king",
    "black-knight",
    "black-pawn",
    "black-queen",
    "black-rook",
    "white-bishop",
    "white-king",
    "white-knight",
    "white-pawn",
    "white-queen",
    "white-rook",
]  # type: ignore
class_dict = {
    0: "black-bishop",
    1: "black-king",
    2: "black-knight",
    3: "black-pawn",
    4: "black-queen",
    5: "black-rook",
    6: "white-bishop",
    7: "white-king",
    8: "white-knight",
    9: "white-pawn",
    10: "white-queen",
    11: "white-rook",
}



# YOLOv8  model
model = YOLO("chess-model-yolov8m.pt")

# make prediction
chess_pieces_preds = model(image_path)  # path to test image
im_array = chess_pieces_preds[0].plot()  # plot a BGR numpy array of predictions

# list for cell number and piece id (class value)
game_list = []

for pred in chess_pieces_preds:  # results is model's prediction
    for id, box in enumerate(pred.boxes.xyxy):  # box with xyxy format, (N, 4)
        x1, y1, x2, y2 = box[0], box[1], box[2], box[3]

        # find middle of bounding boxes for x and y
        bb_center_x_coordinate = int((x1 + x2) / 2)
        bb_center_y_coordinate = int((y1 + y2) / 2)

        for cell_value, coordinates in coord_dict.items():
            x_values = [point[0] for point in coordinates]
            y_values = [point[1] for point in coordinates]

            if (min(x_values) <= bb_center_x_coordinate <= max(x_values)) and (
                min(y_values) <= bb_center_y_coordinate <= max(y_values)
            ):
                pred_cls_id = int(pred.boxes.cls[id])

                print(f" cell :  {cell_value} --> {pred_cls_id} ")
                # add cell values and piece cell_value(class value
                game_list.append([cell_value, pred_cls_id])
                break


# show game , if cell value exist in game_list , then print piece in that cell , otherwise print space
chess_str = ""
for i in range(1, 65):
    for slist in game_list:
        if slist[0] == i:
            print(class_dict[slist[1]], end=" ")
            chess_str += f" {class_dict[slist[1]]} "
            break
    else:
        print("space", end=" ")
        chess_str += " space "

    if i % 8 == 0:
        print("\n")
        chess_str += "\n"

>>>>>>> e319838f

def parse_coordinates(input_str):
    """
    Parse the input string to extract the positions of the chess pieces.
    """
    rows = input_str.strip().split("\n")
    chess_pieces = []
    for row in rows:  # Reversing rows to invert ranks
        pieces = row.strip().split()
        chess_pieces.extend(pieces)
    return chess_pieces

<<<<<<< HEAD

def create_chess_board_representation(game_list):
    """
    Convert game list to chess board representation and create visualizations.
    
    Returns:
        tuple: (chess_board, chess_board_image, chess_str)
    """
    # show game , if cell value exist in game_list , then print piece in that cell , otherwise print space
    chess_str = ""
    for i in range(1, 65):
        for slist in game_list:
            if slist[0] == i:
                print(class_dict[slist[1]], end=" ")
                chess_str += f" {class_dict[slist[1]]} "
                break
        else:
            print("space", end=" ")
            chess_str += " space "

        if i % 8 == 0:
            print("\n")
            chess_str += "\n"

    chess_pieces = parse_coordinates(chess_str)

    # Create a blank chess board
    board = chess.Board(None)

    piece_mapping = {
        'white-pawn': chess.PAWN,
        'black-pawn': chess.PAWN,
        'white-knight': chess.KNIGHT,
        'black-knight': chess.KNIGHT,
        'white-bishop': chess.BISHOP,
        'black-bishop': chess.BISHOP,
        'white-rook': chess.ROOK,
        'black-rook': chess.ROOK,
        'white-queen': chess.QUEEN,
        'black-queen': chess.QUEEN,
        'white-king': chess.KING,
        'black-king': chess.KING,
        'space': None
    }

    # Place pieces on the board
    for rank in range(8):
        for file in range(8):
            piece = chess_pieces[rank * 8 + file]
            if piece != 'space':
                color = chess.WHITE if piece.startswith('white') else chess.BLACK
                piece_type = piece_mapping[piece]
                board.set_piece_at(chess.square(file, 7-rank), chess.Piece(piece_type, color))  # Fix rank inversion

    # Create chess board visualization using matplotlib
    chess_board_image = save_chess_board_as_image(board, return_image=True)
    
    return board, chess_board_image, chess_str


def save_chess_board_as_image(board, output_path=None, return_image=False):
    """
    Create a visual representation of the chess board and save as image.
    """
    try:
        # Create a matplotlib figure
        fig, ax = plt.subplots(figsize=(8, 8))
        
        # Create board colors
        colors = ['#F0D9B5', '#B58863']  # Light and dark squares
        
        # Draw the board
        for rank in range(8):
            for file in range(8):
                color = colors[(rank + file) % 2]
                square = patches.Rectangle((file, rank), 1, 1, facecolor=color, edgecolor='black', linewidth=1)
                ax.add_patch(square)
                
                # Get piece at this square
                piece = board.piece_at(chess.square(file, 7-rank))  # Flip rank for display
                if piece:
                    # Simple text representation of pieces
                    piece_symbols = {
                        'P': '♙', 'N': '♘', 'B': '♗', 'R': '♖', 'Q': '♕', 'K': '♔',  # White pieces
                        'p': '♟', 'n': '♞', 'b': '♝', 'r': '♜', 'q': '♛', 'k': '♚'   # Black pieces
                    }
                    symbol = piece_symbols.get(str(piece), str(piece))
                    ax.text(file + 0.5, rank + 0.5, symbol, ha='center', va='center', 
                           fontsize=24, color='black' if piece.color else 'white')
        
        # Set up the board display
        ax.set_xlim(0, 8)
        ax.set_ylim(0, 8)
        ax.set_aspect('equal')
        ax.set_xticks(range(9))
        ax.set_yticks(range(9))
        ax.set_xticklabels(['a', 'b', 'c', 'd', 'e', 'f', 'g', 'h', ''])
        ax.set_yticklabels(['1', '2', '3', '4', '5', '6', '7', '8', ''])
        ax.set_title('Detected Chess Position', fontsize=16, fontweight='bold')
        
        if return_image:
            # Return the figure as an image array
            fig.canvas.draw()
            # Convert figure to numpy array using a more compatible method
            import io
            buf = io.BytesIO()
            fig.savefig(buf, format='png', bbox_inches='tight', dpi=150)
            buf.seek(0)
            from PIL import Image
            img = Image.open(buf)
            img_array = np.array(img)
            buf.close()
            plt.close(fig)
            return img_array
        
        if output_path:
            # Save the figure
            os.makedirs(os.path.dirname(output_path), exist_ok=True)
            plt.savefig(output_path, dpi=300, bbox_inches='tight', facecolor='white')
            plt.close(fig)  # Close to free memory
            print(f"Chess board saved as {output_path}")
            return True
        
        plt.close(fig)
        return True
        
    except Exception as e:
        print(f"Error saving chess board: {e}")
        return False


def create_comprehensive_visualization(all_results, display=False):
    """
    Create comprehensive visualization with all intermediate steps.
    
    Args:
        image_path_str: Path to the input image
        all_results: Dictionary containing all intermediate results
        display: Whether to display the figure immediately
    """
    # Always create visualization when called
    print("Creating comprehensive visualization...")
    
    # Create a single figure with all subplots
    fig = plt.figure(figsize=(24, 18))

    # Row 1: Basic processing steps
    plt.subplot(4, 4, 1)
    plt.imshow(all_results['original_image'])
    plt.title("1_Original Image")
    plt.axis("off")

    plt.subplot(4, 4, 2)
    plt.imshow(all_results['canny_image'])
    plt.title("2_Canny Edge Detection")
    plt.axis("off")

    plt.subplot(4, 4, 3)
    plt.imshow(all_results['black_image'])
    plt.title("3_Hough Lines")
    plt.axis("off")

    plt.subplot(4, 4, 4)
    plt.imshow(all_results['all_contours_image'])
    plt.title("4_All Contours")
    plt.axis("off")

    # Row 2: Square detection and contour processing
    plt.subplot(4, 4, 5)
    plt.imshow(all_results['dilated_valid_squares_image'])
    plt.title("5_Dilated Valid Squares")
    plt.axis("off")

    plt.subplot(4, 4, 6)
    plt.imshow(all_results['biggest_area_image'])
    plt.title("6_Largest Contour")
    plt.axis("off")

    plt.subplot(4, 4, 7)
    plt.imshow(all_results['extreme_points_image'])
    plt.title("7_Extreme Points")
    plt.axis("off")

    plt.subplot(4, 4, 8)
    plt.imshow(all_results['warped_image'])
    plt.title("8_Warped Image")
    plt.axis("off")

    # Row 3: Grid processing and piece detection
    plt.subplot(4, 4, 9)
    plt.imshow(all_results['warped_image_with_squares'])
    plt.title("9_Warped Image with Squares")
    plt.axis("off")

    plt.subplot(4, 4, 10)
    plt.imshow(all_results['unwarped_grid_image'])
    plt.title("10_Unwarped Grid")
    plt.axis("off")

    plt.subplot(4, 4, 11)
    plt.imshow(all_results['image_with_detections'])
    plt.title("11_Piece Detections")
    plt.axis("off")

    plt.subplot(4, 4, 12)
    if all_results['chess_board_image'] is not None:
        plt.imshow(all_results['chess_board_image'])
        plt.title("12_Final Chess Board")
        plt.axis("off")

    plt.tight_layout()
    
    if display:
        plt.show()
        return None
    else:
        # In Jupyter notebooks, close the figure to prevent automatic display
        # but return it first so it can still be saved
        fig_copy = fig
        plt.close(fig)  # This prevents automatic display in Jupyter
        return fig_copy


def save_results(all_results, image_path_str, output_dir="artifacts"):
    """
    Save all results including individual images and comprehensive visualization.
    
    Args:
        all_results: Dictionary containing all intermediate results
        image_path_str: Path to input image
        output_dir: Output directory for saving results
    """
    # Create output directory
    timestamp = Path(image_path_str).stem
    result_dir = Path(output_dir) / f"chess_analysis_{timestamp}"
    result_dir.mkdir(parents=True, exist_ok=True)
    
    # Save individual images
    image_files = {}
    # Define the order for numbering based on the analysis subplot order
    image_order = [
        'original_image', 'canny_image', 'black_image', 'all_contours_image',
        'dilated_valid_squares_image', 'biggest_area_image', 'extreme_points_image', 'warped_image',
        'warped_image_with_squares', 'unwarped_grid_image', 'image_with_detections', 'chess_board_image',
        'image_with_polygons'  # Include any remaining images not in main analysis
    ]
    
    for index, name in enumerate(image_order, 1):
        if name in all_results and all_results[name] is not None and name != 'chess_board':
            image = all_results[name]
            filename = f"{index}_{name}.png"
            filepath = result_dir / filename
            
            # Handle different image formats
            if len(image.shape) == 3:  # Color image
                if image.shape[2] == 3:  # RGB
                    plt.imsave(filepath, image)
                else:  # BGR, convert to RGB
                    rgb_image = cv2.cvtColor(image, cv2.COLOR_BGR2RGB)
                    plt.imsave(filepath, rgb_image)
            else:  # Grayscale
                plt.imsave(filepath, image, cmap='gray')
                
            image_files[name] = filepath
            print(f"Saved {name} to {filepath}")
    
    # Create and save comprehensive visualization
    fig = create_comprehensive_visualization(all_results, display=False)
    if fig is not None:
        analysis_path = result_dir / "analysis.png"
        fig.savefig(analysis_path, dpi=300, bbox_inches='tight')
        print(f"Saved analysis to {analysis_path}")
        # Don't close the figure immediately so it displays inline
    
    # Save SVG board if available
    if all_results.get('chess_board') is not None:
        try:
            svgboard = chess.svg.board(all_results['chess_board'])
            svg_path = result_dir / "chess_board.svg"
            with open(svg_path, "w") as f:
                f.write(svgboard)
            print(f"Saved SVG board to {svg_path}")
        except Exception as e:
            print(f"Error saving SVG board: {e}")
    
    print(f"\nAll results saved to: {result_dir}")
    return result_dir


# Main execution
def main():
    """Main function to orchestrate the chess board analysis."""

    # Step 1: Basic image processing
    image, canny_image, black_image, lines = detect_edges(str(image_path))
    largest_contour, all_contours_image, dilated_valid_squares_image = detect_squares(
        image, black_image
    )
    top_left, top_right, bottom_left, bottom_right = find_extreme_points(largest_contour)
    M, warped_image = apply_perspective_transformation(
        image, top_left, top_right, bottom_left, bottom_right
    )
    warped_image_with_squares = draw_squares(warped_image)

    # Step 2: Generate square coordinates
    # Calculate inverse perspective transformation matrix to map warped coordinates back to original image
    M_inv = cv2.invert(M)[1]  # Get the inverse of the perspective matrix

    # Define chessboard dimensions
    rows, cols = 8, 8  # Standard 8x8 chessboard
    width, height = 1200, 1200  # Target dimensions for warped image

    # Calculate dimensions of each square in the warped image
    square_width = width // cols
    square_height = height // rows

    # Initialize list to store coordinates of each square in the warped image
    # Coordinates stored in order: [center, bottom_right, top_right, top_left, bottom_left]
    squares_data_warped = []

    # Generate coordinates for each square in the warped image
    # Iterate from bottom to top (chess notation order) and left to right
    for i in range(rows - 1, -1, -1):  # Start from bottom row and move up
        for j in range(cols):  # Left to right order
            # Calculate the four corners of the current square
            top_left_sq = (j * square_width, i * square_height)
            top_right_sq = ((j + 1) * square_width, i * square_height)
            bottom_left_sq = (j * square_width, (i + 1) * square_height)
            bottom_right_sq = ((j + 1) * square_width, (i + 1) * square_height)

            # Calculate the center point of the square
            x_center = (top_left_sq[0] + bottom_right_sq[0]) // 2
            y_center = (top_left_sq[1] + bottom_right_sq[1]) // 2

            # Store all points in the required order
            squares_data_warped.append(
                [
                    (x_center, y_center),  # Center point
                    bottom_right_sq,  # Bottom right corner
                    top_right_sq,  # Top right corner
                    top_left_sq,  # Top left corner
                    bottom_left_sq,  # Bottom left corner
                ]
            )

    # Convert list to numpy array and reshape for perspective transformation
    # Shape: (num_squares, 1, 2) for each point
    squares_data_warped_np = np.array(squares_data_warped, dtype=np.float32).reshape(
        -1, 1, 2
    )

    # Transform all points from warped image back to original image coordinates
    squares_data_original_np = cv2.perspectiveTransform(squares_data_warped_np, M_inv)

    # Reshape back to list format: (num_squares, 5 points, x/y coordinates)
    squares_data_original = squares_data_original_np.reshape(-1, 5, 2)

    # Get coordinates and draw grid
    extreme_points_list, squares_data_original = get_unwarped_grid_coordinates(
        squares_data_original
    )
    unwarped_grid_image = draw_unwarped_grid(
        image, extreme_points_list, squares_data_original
    )

    # Step 3: Process square coordinates and draw polygons
    image_with_polygons, square_coordinates_data = process_square_coordinates_and_draw(
        str(image_path), squares_data_original
    )

    # Step 4: Detect chess pieces
    chess_pieces_preds, image_with_detections = detect_chess_pieces(
        str(image_path), "models/yolo_chess_piece_detector/training_v2/weights/best.pt"
    )

    # Step 5: Map pieces to squares
    game_list = map_pieces_to_squares(chess_pieces_preds, square_coordinates_data)

    # Step 6: Create chess board representation
    chess_board, chess_board_image, chess_str = create_chess_board_representation(game_list)

    # Step 7: Create additional visualization images
    # Create biggest contour image
    biggest_area_image = np.zeros_like(dilated_valid_squares_image)
    cv2.drawContours(biggest_area_image, [largest_contour], -1, (255, 255, 255), 5)

    # Create extreme points image
    extreme_points_image = np.zeros_like(dilated_valid_squares_image, dtype=np.uint8)
    cv2.drawContours(
        extreme_points_image, [largest_contour], -1, (255, 255, 255), thickness=2
    )

    # Mark the extreme points
    extreme_points = [top_left, top_right, bottom_left, bottom_right]
    for point in extreme_points:
        if point is not None:
            cv2.circle(
                extreme_points_image,
                (int(point[0]), int(point[1])),
                15,
                (255, 255, 255),
                -1,
            )

    # Step 8: Collect all results
    all_results = {
        'original_image': image,
        'canny_image': canny_image,
        'black_image': black_image,
        'all_contours_image': all_contours_image,
        'dilated_valid_squares_image': dilated_valid_squares_image,
        'biggest_area_image': biggest_area_image,
        'extreme_points_image': extreme_points_image,
        'warped_image': warped_image,
        'warped_image_with_squares': warped_image_with_squares,
        'unwarped_grid_image': unwarped_grid_image,
        'image_with_polygons': image_with_polygons,
        'image_with_detections': image_with_detections,
        'chess_board_image': chess_board_image,
        'chess_board': chess_board  # Keep the chess.Board object for SVG generation
    }

    # Step 9: Display comprehensive visualization and final chess board
    print("Creating comprehensive visualization...")
    fig = create_comprehensive_visualization(all_results, display=True)

    print("Displaying final chess board result...")
    if chess_board_image is not None:
        plt.figure(figsize=(8, 8))
        plt.imshow(chess_board_image)
        plt.title('Final Detected Chess Position', fontsize=16, fontweight='bold')
        plt.axis('off')
        plt.tight_layout()
        plt.show()

    # Step 10: Save all results
    save_results(all_results, str(image_path))

    return all_results


if __name__ == "__main__":
    results = main()
=======

chess_pieces = parse_coordinates(chess_str)

# The following chess-related code requires python-chess module
# If you have it installed, you can uncomment this section
"""
# Create a blank chess board
board = chess.Board(None)

piece_mapping = {
    'white-pawn': chess.PAWN,
    'black-pawn': chess.PAWN,
    'white-knight': chess.KNIGHT,
    'black-knight': chess.KNIGHT,
    'white-bishop': chess.BISHOP,
    'black-bishop': chess.BISHOP,
    'white-rook': chess.ROOK,
    'black-rook': chess.ROOK,
    'white-queen': chess.QUEEN,
    'black-queen': chess.QUEEN,
    'white-king': chess.KING,
    'black-king': chess.KING,
    'space': None
}

# Place pieces on the board
for rank in range(8):
    for file in range(8):
        piece = chess_pieces[rank * 8 + file]
        if piece != 'space':
            color = chess.WHITE if piece.startswith('white') else chess.BLACK
            piece_type = piece_mapping[piece]
            board.set_piece_at(chess.square(file, 7-rank), chess.Piece(piece_type, color))  # Fix rank inversion

# Create SVG representation of the board
svgboard = chess.svg.board(board)
with open("extracted-data/2Dboard.svg", "w") as f:
    f.write(svgboard)
"""

# Comment out the SVG to PNG conversion since it relies on the svglib module
"""
# Function to convert SVG to PNG
def convert_svg_to_png(svg_file_path, png_file_path):
    # Read the SVG file and convert it to a ReportLab Drawing
    drawing = svg2rlg(svg_file_path)
    # Render the drawing to a PNG file
    renderPM.drawToFile(drawing, png_file_path, fmt='jpeg')
    print(f"Converted {svg_file_path} to {png_file_path}")

# Example usage
svg_file = 'extracted-data/2Dboard.svg'
png_file = 'extracted-data/Extracted-Board.jpeg'
convert_svg_to_png(svg_file, png_file)
"""

original_image = cv2.imread(image_path)
original_image = cv2.cvtColor(original_image, cv2.COLOR_BGR2RGB)

plt.figure(figsize=(14, 10))  # Increase the figure size

plt.subplot(121)
plt.title(f"{image_path}")
plt.imshow(original_image)

plt.subplot(122)
plt.title("Extracted Squares")
plt.imshow(image)

# Save the figure as a PNG file
output_path = "output_figure.png"
plt.savefig(output_path)

plt.show()
>>>>>>> e319838f
<|MERGE_RESOLUTION|>--- conflicted
+++ resolved
@@ -1,17 +1,10 @@
 ## Extracting Chess Squares with Perspective Transformation ( image --> fen format)
-<<<<<<< HEAD
-=======
-
->>>>>>> e319838f
 from pathlib import Path
 import cv2
 import numpy as np
 import matplotlib.pyplot as plt
-<<<<<<< HEAD
 import matplotlib.patches as patches
-=======
 from ultralytics import YOLO
->>>>>>> e319838f
 import math
 import os
 import chess
@@ -60,11 +53,6 @@
 image_path = Path(os.environ["DATA_FOLDER_PATH"]) / "eval_images/chess_4.jpeg"
 
 
-<<<<<<< HEAD
-=======
-# Path of Image that you want to convert
-image_path = Path(os.environ["DATA_FOLDER_PATH"]) / "eval_images/chess_3.jpeg"
->>>>>>> e319838f
 
 # Check if the image exists
 if not os.path.exists(image_path):
@@ -93,7 +81,6 @@
     canny_image = cv2.Canny(otsu_binary, 1, 255)
 
     # Dilation
-<<<<<<< HEAD
     kernel = np.ones((dilation_kernel_size, dilation_kernel_size), np.uint8)
     dilation_image = cv2.dilate(canny_image, kernel, iterations=1)
 
@@ -109,19 +96,6 @@
         dilation_image, 1, np.pi / 180, threshold=hough_threshold, minLineLength=min_line_length, maxLineGap=max_line_gap
     )
     print(len(lines) if lines is not None else 0)
-=======
-    kernel = np.ones((2, 2), np.uint8)
-    dilation_image = cv2.dilate(canny_image, kernel, iterations=1)
-
-    if show_images:
-        plt.imshow(dilation_image)
-
-    # Hough Lines
-    lines = cv2.HoughLinesP(
-        dilation_image, 1, np.pi / 180, threshold=100, minLineLength=100, maxLineGap=400
-    )
-    print(len(lines))
->>>>>>> e319838f
     # Create an image that contains only black pixels
     black_image = np.zeros_like(dilation_image)
 
@@ -146,11 +120,7 @@
 """
 
 
-<<<<<<< HEAD
 def detect_squares(image, black_image, min_area_threshold: float = 0.001, max_area_threshold: float = 0.03125):
-=======
-def detect_squares(image, black_image):
->>>>>>> e319838f
     # find contours
     board_contours, hierarchy = cv2.findContours(
         black_image, cv2.RETR_TREE, cv2.CHAIN_APPROX_SIMPLE
@@ -169,11 +139,7 @@
 
     # loop through contours and filter them by deciding if they are potential squares
     for contour in board_contours:
-<<<<<<< HEAD
         if min_area_threshold * size_img < cv2.contourArea(contour) < max_area_threshold * size_img:
-=======
-        if 0.001 * size_img < cv2.contourArea(contour) < size_img / 32:
->>>>>>> e319838f
             # Approximate the contour to a simpler shape
             epsilon = 0.02 * cv2.arcLength(contour, True)
             approx = cv2.approxPolyDP(contour, epsilon, True)
@@ -307,21 +273,13 @@
     width, height = 1200, 1200
 
     # Define the destination points (shifted by 'threshold' on all sides)
-<<<<<<< HEAD
     dst_pts = np.array(
-=======
-    dst_pts = np.float32(
->>>>>>> e319838f
         [
             [threshold, threshold],
             [width + threshold, threshold],
             [threshold, height + threshold],
             [width + threshold, height + threshold],
-<<<<<<< HEAD
         ], dtype=np.float32
-=======
-        ]
->>>>>>> e319838f
     )
 
     # Compute the perspective transform matrix
@@ -372,21 +330,13 @@
     top_right_square = squares_data_original[63]  # Last square (top right)
 
     # Store the four extreme points of the board
-<<<<<<< HEAD
     extreme_points_list = np.array(
-=======
-    extreme_points_list = np.float32(
->>>>>>> e319838f
         [
             top_left_square[3],  # Top left of top-left square
             top_right_square[2],  # Top right of top-right square
             bottom_left_square[4],  # Bottom left of bottom-left square
             bottom_right_square[1],  # Bottom right of bottom-right square
-<<<<<<< HEAD
         ], dtype=np.float32
-=======
-        ]
->>>>>>> e319838f
     )
 
     return extreme_points_list, squares_data_original
@@ -430,192 +380,10 @@
     for point in extreme_points_list:
         x, y = int(point[0]), int(point[1])
         cv2.circle(rgb_image, (x, y), 25, (255, 255, 255), -1)
-<<<<<<< HEAD
 
     return rgb_image
 
 
-=======
-
-    return rgb_image
-
-
-image, canny_image, black_image, lines = detect_edges(image_path)
-largest_contour, all_contours_image, dilated_valid_squares_image = detect_squares(
-    image, black_image
-)
-top_left, top_right, bottom_left, bottom_right = find_extreme_points(largest_contour)
-M, warped_image = apply_perspective_transformation(
-    image, top_left, top_right, bottom_left, bottom_right
-)
-warped_image_with_squares = draw_squares(warped_image)
-
-# Calculate inverse perspective transformation matrix to map warped coordinates back to original image
-M_inv = cv2.invert(M)[1]  # Get the inverse of the perspective matrix
-
-# Define chessboard dimensions
-rows, cols = 8, 8  # Standard 8x8 chessboard
-width, height = 1200, 1200  # Target dimensions for warped image
-
-# Calculate dimensions of each square in the warped image
-square_width = width // cols
-square_height = height // rows
-
-# Initialize list to store coordinates of each square in the warped image
-# Coordinates stored in order: [center, bottom_right, top_right, top_left, bottom_left]
-squares_data_warped = []
-
-# Generate coordinates for each square in the warped image
-# Iterate from bottom to top (chess notation order) and left to right
-for i in range(rows - 1, -1, -1):  # Start from bottom row and move up
-    for j in range(cols):  # Left to right order
-        # Calculate the four corners of the current square
-        top_left = (j * square_width, i * square_height)
-        top_right = ((j + 1) * square_width, i * square_height)
-        bottom_left = (j * square_width, (i + 1) * square_height)
-        bottom_right = ((j + 1) * square_width, (i + 1) * square_height)
-
-        # Calculate the center point of the square
-        x_center = (top_left[0] + bottom_right[0]) // 2
-        y_center = (top_left[1] + bottom_right[1]) // 2
-
-        # Store all points in the required order
-        squares_data_warped.append(
-            [
-                (x_center, y_center),  # Center point
-                bottom_right,  # Bottom right corner
-                top_right,  # Top right corner
-                top_left,  # Top left corner
-                bottom_left,  # Bottom left corner
-            ]
-        )
-
-# Convert list to numpy array and reshape for perspective transformation
-# Shape: (num_squares, 1, 2) for each point
-squares_data_warped_np = np.array(squares_data_warped, dtype=np.float32).reshape(
-    -1, 1, 2
-)
-
-# Transform all points from warped image back to original image coordinates
-squares_data_original_np = cv2.perspectiveTransform(squares_data_warped_np, M_inv)
-
-# Reshape back to list format: (num_squares, 5 points, x/y coordinates)
-squares_data_original = squares_data_original_np.reshape(-1, 5, 2)
-
-# Get coordinates and draw grid
-extreme_points_list, squares_data_original = get_unwarped_grid_coordinates(
-    squares_data_original
-)
-unwarped_grid_image = draw_unwarped_grid(
-    image, extreme_points_list, squares_data_original
-)
-
-if show_images:
-    # Create a single figure with all subplots
-    plt.figure(figsize=(20, 15))
-
-    # First row of subplots
-    plt.subplot(431)
-    plt.imshow(image)
-    plt.title("Original Image")
-    plt.axis("off")
-
-    plt.subplot(432)
-    plt.imshow(canny_image)
-    plt.title("Canny Edge Detection")
-    plt.axis("off")
-
-    plt.subplot(433)
-    plt.imshow(black_image)
-    plt.title("Hough Lines")
-    plt.axis("off")
-
-    # Second row of subplots
-    plt.subplot(434)
-    plt.imshow(all_contours_image)
-    plt.title("All Contours")
-    plt.axis("off")
-
-    plt.subplot(435)
-    plt.imshow(dilated_valid_squares_image)
-    plt.title("Dilated Valid Squares")
-    plt.axis("off")
-
-    # Create and add biggest contour to the image
-    biggest_area_image = np.zeros_like(dilated_valid_squares_image)
-    cv2.drawContours(biggest_area_image, [largest_contour], -1, (255, 255, 255), 5)
-    plt.subplot(436)
-    plt.imshow(biggest_area_image)
-    plt.title("Largest Contour")
-    plt.axis("off")
-
-    # Create and add extreme points to the image
-    extreme_points_image = np.zeros_like(dilated_valid_squares_image, dtype=np.uint8)
-    cv2.drawContours(
-        extreme_points_image, [largest_contour], -1, (255, 255, 255), thickness=2
-    )
-
-    # Mark the extreme points
-    if top_left is not None:
-        cv2.circle(
-            extreme_points_image,
-            (int(top_left[0]), int(top_left[1])),
-            15,
-            (255, 255, 255),
-            -1,
-        )
-    if top_right is not None:
-        cv2.circle(
-            extreme_points_image,
-            (int(top_right[0]), int(top_right[1])),
-            15,
-            (255, 255, 255),
-            -1,
-        )
-    if bottom_left is not None:
-        cv2.circle(
-            extreme_points_image,
-            (int(bottom_left[0]), int(bottom_left[1])),
-            15,
-            (255, 255, 255),
-            -1,
-        )
-    if bottom_right is not None:
-        cv2.circle(
-            extreme_points_image,
-            (int(bottom_right[0]), int(bottom_right[1])),
-            15,
-            (255, 255, 255),
-            -1,
-        )
-
-    plt.subplot(437)
-    plt.imshow(extreme_points_image)
-    plt.title("Extreme Points")
-    plt.axis("off")
-
-    # Add warped image as 8th subplot
-    plt.subplot(438)
-    plt.imshow(warped_image)
-    plt.title("Warped Image")
-    plt.axis("off")
-
-    # Add warped image with squares as 9th subplot
-    plt.subplot(439)
-    plt.imshow(warped_image_with_squares)
-    plt.title("Warped Image with Squares")
-    plt.axis("off")
-
-    # Add unwarped grid image as 10th subplot
-    plt.subplot(4, 3, 10)
-    plt.imshow(unwarped_grid_image)
-    plt.title("Unwarped Grid")
-    plt.axis("off")
-
-    plt.tight_layout()
-    plt.show()
-
->>>>>>> e319838f
 def get_square_coordinates(squares_data_original):
     """
     Convert square coordinates to a dictionary format.
@@ -636,11 +404,7 @@
             [
                 float(center[0]),
                 float(center[1]),  # center x, y
-<<<<<<< HEAD
                 float(bottom_right[0]),
-=======
-                float(bottom_right[0]), 
->>>>>>> e319838f
                 float(bottom_right[1]),  # x1, y1
                 float(top_right[0]),
                 float(top_right[1]),  # x2, y2
@@ -661,16 +425,9 @@
             [row[6], row[7]],  # top left
             [row[8], row[9]],  # bottom left
         ]
-<<<<<<< HEAD
-=======
 
     return coord_dict
 
->>>>>>> e319838f
-
-    return coord_dict
-
-<<<<<<< HEAD
 
 def process_square_coordinates_and_draw(image_path_str, squares_data_original):
     """
@@ -688,29 +445,6 @@
         # Format: [bottom_right, top_right, top_left, bottom_left]
         pts = np.array(coords, np.int32)
         pts = pts.reshape((-1, 1, 2))
-=======
-image = cv2.imread(image_path)
-
-# Loop through the square_coordinates_data dictionary and draw polygons
-for cell_id, coords in square_coordinates_data.items():
-    # Extract coordinates from the dictionary
-    # Format: [bottom_right, top_right, top_left, bottom_left]
-    pts = np.array(coords, np.int32)
-    pts = pts.reshape((-1, 1, 2))
-
-    # Draw circle at the center of each square
-    square_idx = cell_id - 1  # Convert to 0-indexed for squares_data_original
-    center_point = (
-        int(squares_data_original[square_idx][0][0]),
-        int(squares_data_original[square_idx][0][1]),
-    )
-    cv2.circle(image, center_point, 3, (0, 255, 0), 3)
-
-    # Draw polygon around each square
-    cv2.polylines(
-        image, [pts], True, (255, 255, 255), thickness=8
-    )  # White polygon with thickness 8
->>>>>>> e319838f
 
         # Draw circle at the center of each square
         square_idx = cell_id - 1  # Convert to 0-indexed for squares_data_original
@@ -725,7 +459,6 @@
             image, [pts], True, (255, 255, 255), thickness=8
         )  # White polygon with thickness 8
 
-<<<<<<< HEAD
     return image, square_coordinates_data
 
 
@@ -880,89 +613,6 @@
 
     return game_list
 
-=======
-# class values , these values are decided before training
-names: [
-    "black-bishop",
-    "black-king",
-    "black-knight",
-    "black-pawn",
-    "black-queen",
-    "black-rook",
-    "white-bishop",
-    "white-king",
-    "white-knight",
-    "white-pawn",
-    "white-queen",
-    "white-rook",
-]  # type: ignore
-class_dict = {
-    0: "black-bishop",
-    1: "black-king",
-    2: "black-knight",
-    3: "black-pawn",
-    4: "black-queen",
-    5: "black-rook",
-    6: "white-bishop",
-    7: "white-king",
-    8: "white-knight",
-    9: "white-pawn",
-    10: "white-queen",
-    11: "white-rook",
-}
-
-
-
-# YOLOv8  model
-model = YOLO("chess-model-yolov8m.pt")
-
-# make prediction
-chess_pieces_preds = model(image_path)  # path to test image
-im_array = chess_pieces_preds[0].plot()  # plot a BGR numpy array of predictions
-
-# list for cell number and piece id (class value)
-game_list = []
-
-for pred in chess_pieces_preds:  # results is model's prediction
-    for id, box in enumerate(pred.boxes.xyxy):  # box with xyxy format, (N, 4)
-        x1, y1, x2, y2 = box[0], box[1], box[2], box[3]
-
-        # find middle of bounding boxes for x and y
-        bb_center_x_coordinate = int((x1 + x2) / 2)
-        bb_center_y_coordinate = int((y1 + y2) / 2)
-
-        for cell_value, coordinates in coord_dict.items():
-            x_values = [point[0] for point in coordinates]
-            y_values = [point[1] for point in coordinates]
-
-            if (min(x_values) <= bb_center_x_coordinate <= max(x_values)) and (
-                min(y_values) <= bb_center_y_coordinate <= max(y_values)
-            ):
-                pred_cls_id = int(pred.boxes.cls[id])
-
-                print(f" cell :  {cell_value} --> {pred_cls_id} ")
-                # add cell values and piece cell_value(class value
-                game_list.append([cell_value, pred_cls_id])
-                break
-
-
-# show game , if cell value exist in game_list , then print piece in that cell , otherwise print space
-chess_str = ""
-for i in range(1, 65):
-    for slist in game_list:
-        if slist[0] == i:
-            print(class_dict[slist[1]], end=" ")
-            chess_str += f" {class_dict[slist[1]]} "
-            break
-    else:
-        print("space", end=" ")
-        chess_str += " space "
-
-    if i % 8 == 0:
-        print("\n")
-        chess_str += "\n"
-
->>>>>>> e319838f
 
 def parse_coordinates(input_str):
     """
@@ -975,7 +625,6 @@
         chess_pieces.extend(pieces)
     return chess_pieces
 
-<<<<<<< HEAD
 
 def create_chess_board_representation(game_list):
     """
@@ -1418,80 +1067,4 @@
 
 
 if __name__ == "__main__":
-    results = main()
-=======
-
-chess_pieces = parse_coordinates(chess_str)
-
-# The following chess-related code requires python-chess module
-# If you have it installed, you can uncomment this section
-"""
-# Create a blank chess board
-board = chess.Board(None)
-
-piece_mapping = {
-    'white-pawn': chess.PAWN,
-    'black-pawn': chess.PAWN,
-    'white-knight': chess.KNIGHT,
-    'black-knight': chess.KNIGHT,
-    'white-bishop': chess.BISHOP,
-    'black-bishop': chess.BISHOP,
-    'white-rook': chess.ROOK,
-    'black-rook': chess.ROOK,
-    'white-queen': chess.QUEEN,
-    'black-queen': chess.QUEEN,
-    'white-king': chess.KING,
-    'black-king': chess.KING,
-    'space': None
-}
-
-# Place pieces on the board
-for rank in range(8):
-    for file in range(8):
-        piece = chess_pieces[rank * 8 + file]
-        if piece != 'space':
-            color = chess.WHITE if piece.startswith('white') else chess.BLACK
-            piece_type = piece_mapping[piece]
-            board.set_piece_at(chess.square(file, 7-rank), chess.Piece(piece_type, color))  # Fix rank inversion
-
-# Create SVG representation of the board
-svgboard = chess.svg.board(board)
-with open("extracted-data/2Dboard.svg", "w") as f:
-    f.write(svgboard)
-"""
-
-# Comment out the SVG to PNG conversion since it relies on the svglib module
-"""
-# Function to convert SVG to PNG
-def convert_svg_to_png(svg_file_path, png_file_path):
-    # Read the SVG file and convert it to a ReportLab Drawing
-    drawing = svg2rlg(svg_file_path)
-    # Render the drawing to a PNG file
-    renderPM.drawToFile(drawing, png_file_path, fmt='jpeg')
-    print(f"Converted {svg_file_path} to {png_file_path}")
-
-# Example usage
-svg_file = 'extracted-data/2Dboard.svg'
-png_file = 'extracted-data/Extracted-Board.jpeg'
-convert_svg_to_png(svg_file, png_file)
-"""
-
-original_image = cv2.imread(image_path)
-original_image = cv2.cvtColor(original_image, cv2.COLOR_BGR2RGB)
-
-plt.figure(figsize=(14, 10))  # Increase the figure size
-
-plt.subplot(121)
-plt.title(f"{image_path}")
-plt.imshow(original_image)
-
-plt.subplot(122)
-plt.title("Extracted Squares")
-plt.imshow(image)
-
-# Save the figure as a PNG file
-output_path = "output_figure.png"
-plt.savefig(output_path)
-
-plt.show()
->>>>>>> e319838f
+    results = main()